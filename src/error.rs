use colored::Colorize;
use std::{
    error::Error,
    fmt,
    fmt::{Display, Formatter},
    io,
    path::PathBuf,
};

/// Wrapper around `serde_yaml::from_str`
#[derive(Debug)]
pub struct DeserializeFailure {
    pub path: PathBuf,
    pub error: serde_yaml::Error,
}
impl Error for DeserializeFailure {}
impl Display for DeserializeFailure {
    fn fmt(&self, f: &mut Formatter) -> fmt::Result {
        write!(
            f,
            "{}{}{}{}",
            "Failed to deserialize with error ".bright_red(),
            self.error.to_string().bright_red(),
            " for ".bright_red(),
            self.path.to_string_lossy().bright_cyan()
        )
    }
}

/// Wrapper around getting None when trying to find parent
#[derive(Debug)]
pub struct FileHasNoParent {
    pub path: PathBuf,
}
impl Error for FileHasNoParent {}
impl Display for FileHasNoParent {
    fn fmt(&self, f: &mut Formatter) -> fmt::Result {
        write!(
            f,
            "File `{}` has no parent.",
            self.path.to_string_lossy().bright_red()
        )
    }
}

/// Wrapper around `serde_yaml::to_string`
#[derive(Debug)]
pub struct SerializeFailure {
    pub item_debug_string: String,
    pub error: serde_yaml::Error,
}
impl Error for SerializeFailure {}
impl Display for SerializeFailure {
    fn fmt(&self, f: &mut Formatter) -> fmt::Result {
        write!(
            f,
            "{}{}{}{}",
            "Failed to seralize ".bright_red(),
            self.item_debug_string.bright_cyan(),
            " with error  ".bright_red(),
            self.error.to_string().bright_red(),
        )
    }
}

/// Wrapper around `fs::read_to_string` and `fs::write`
#[derive(Debug)]
pub struct IOFailure {
    pub path: PathBuf,
    pub error: io::Error,
}
impl Error for IOFailure {}
impl Display for IOFailure {
    fn fmt(&self, f: &mut Formatter) -> fmt::Result {
        write!(
            f,
            "{}{}{}{}",
            "IO Error: ".bright_red(),
            &self.error.to_string().bright_red(),
            " at ".bright_red(),
            &self.path.to_string_lossy().cyan(),
        )
    }
}

/// Raise error when file exists but unexpected
#[derive(Debug)]
pub struct FileExists {
    pub path: PathBuf,
}
impl Error for FileExists {}
impl Display for FileExists {
    fn fmt(&self, f: &mut Formatter) -> fmt::Result {
        write!(
            f,
            "File `{}` already exists.",
            self.path.to_string_lossy().bright_red()
        )
    }
}

/// Raise error when glob doesn't match on an annotation
#[derive(Debug)]
pub struct NoAnnotationFound {
    pub class: String,
    pub name: String,
    pub version: String,
}
impl Error for NoAnnotationFound {}
impl Display for NoAnnotationFound {
    fn fmt(&self, f: &mut Formatter) -> fmt::Result {
        write!(
            f,
            "No annotation found for `{}:{}` {}.",
            self.name, self.version, self.class
        )
    }
<<<<<<< HEAD
=======
}

/// Raise error when regex doesn't match
#[derive(Debug)]
pub struct NoRegexMatch;
impl Error for NoRegexMatch {}
impl Display for NoRegexMatch {
    fn fmt(&self, f: &mut Formatter) -> fmt::Result {
        write!(f, "No match for regex.")
    }
>>>>>>> 183e705f
}<|MERGE_RESOLUTION|>--- conflicted
+++ resolved
@@ -115,17 +115,4 @@
             self.name, self.version, self.class
         )
     }
-<<<<<<< HEAD
-=======
-}
-
-/// Raise error when regex doesn't match
-#[derive(Debug)]
-pub struct NoRegexMatch;
-impl Error for NoRegexMatch {}
-impl Display for NoRegexMatch {
-    fn fmt(&self, f: &mut Formatter) -> fmt::Result {
-        write!(f, "No match for regex.")
-    }
->>>>>>> 183e705f
 }