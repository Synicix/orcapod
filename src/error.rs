--- conflicted
+++ resolved
@@ -126,24 +126,4 @@
             self.name, self.version, self.class
         )
     }
-<<<<<<< HEAD
-}
-
-/// Raise error when regex doesn't match
-#[derive(Debug)]
-pub struct NoRegexMatch {
-    pub string_to_match: String,
-}
-impl Error for NoRegexMatch {}
-impl Display for NoRegexMatch {
-    fn fmt(&self, f: &mut Formatter) -> fmt::Result {
-        write!(
-            f,
-            "{}{}",
-            "Failed to match regex against: ".bright_red(),
-            self.string_to_match.bright_cyan()
-        )
-    }
-=======
->>>>>>> f5c76680
 }