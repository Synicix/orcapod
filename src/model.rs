--- conflicted
+++ resolved
@@ -105,7 +105,6 @@
     retry_policy: PodRetryPolicy,
 }
 
-<<<<<<< HEAD
 #[derive(Serialize, Deserialize, Debug)]
 pub enum PodRetryPolicy {
     NoRetry,
@@ -142,8 +141,6 @@
 
 // --- util types ---
 
-=======
->>>>>>> e01d377b
 #[derive(Serialize, Deserialize, Debug, PartialEq)]
 pub struct Annotation {
     pub name: String,
