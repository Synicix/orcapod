<<<<<<< HEAD
use crate::model::{Pod, PodJob};
use std::error::Error;
=======
use crate::model::Pod;
use anyhow::Result;
use std::collections::BTreeMap;
>>>>>>> 48d1470b

pub enum ItemKey {
    NameVer(String, String),
    Hash(String),
}

pub trait Store {
<<<<<<< HEAD
    fn save_pod(&self, pod: &Pod) -> Result<(), Box<dyn Error>>;
    fn load_pod(&self, name: &str, version: &str) -> Result<Pod, Box<dyn Error>>;
    fn list_pod(&self) -> Result<Vec<ItemInfo>, Box<dyn Error>>;
    fn delete_pod(&self, name: &str, version: &str) -> Result<(), Box<dyn Error>>;

    fn save_pod_job(&self, pod_job: &PodJob) -> Result<(), Box<dyn Error>>;
    fn load_pod_job(&self, name: &str, version: &str) -> Result<PodJob, Box<dyn Error>>;
    fn list_pod_job(&self) -> Result<Vec<ItemInfo>, Box<dyn Error>>;
    fn delete_pod_job(&self, name: &str, version: &str) -> Result<(), Box<dyn Error>>;
=======
    fn save_pod(&mut self, pod: &Pod) -> Result<()>;
    fn load_pod(&mut self, item_key: &ItemKey) -> Result<Pod>;
    fn list_pod(&mut self) -> Result<&BTreeMap<String, String>>;
    fn delete_pod(&mut self, item_key: &ItemKey) -> Result<()>;
    fn delete_annotation<T>(&mut self, name: &str, version: &str) -> Result<()>;
>>>>>>> 48d1470b
}

pub mod filestore;<|MERGE_RESOLUTION|>--- conflicted
+++ resolved
@@ -1,11 +1,6 @@
-<<<<<<< HEAD
-use crate::model::{Pod, PodJob};
-use std::error::Error;
-=======
 use crate::model::Pod;
 use anyhow::Result;
 use std::collections::BTreeMap;
->>>>>>> 48d1470b
 
 pub enum ItemKey {
     NameVer(String, String),
@@ -13,23 +8,11 @@
 }
 
 pub trait Store {
-<<<<<<< HEAD
-    fn save_pod(&self, pod: &Pod) -> Result<(), Box<dyn Error>>;
-    fn load_pod(&self, name: &str, version: &str) -> Result<Pod, Box<dyn Error>>;
-    fn list_pod(&self) -> Result<Vec<ItemInfo>, Box<dyn Error>>;
-    fn delete_pod(&self, name: &str, version: &str) -> Result<(), Box<dyn Error>>;
-
-    fn save_pod_job(&self, pod_job: &PodJob) -> Result<(), Box<dyn Error>>;
-    fn load_pod_job(&self, name: &str, version: &str) -> Result<PodJob, Box<dyn Error>>;
-    fn list_pod_job(&self) -> Result<Vec<ItemInfo>, Box<dyn Error>>;
-    fn delete_pod_job(&self, name: &str, version: &str) -> Result<(), Box<dyn Error>>;
-=======
     fn save_pod(&mut self, pod: &Pod) -> Result<()>;
     fn load_pod(&mut self, item_key: &ItemKey) -> Result<Pod>;
     fn list_pod(&mut self) -> Result<&BTreeMap<String, String>>;
     fn delete_pod(&mut self, item_key: &ItemKey) -> Result<()>;
     fn delete_annotation<T>(&mut self, name: &str, version: &str) -> Result<()>;
->>>>>>> 48d1470b
 }
 
 pub mod filestore;