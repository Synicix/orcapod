--- conflicted
+++ resolved
@@ -25,11 +25,7 @@
 }
 
 /// Standard behavior of any store backend supported.
-<<<<<<< HEAD
-pub trait ModelStore: Sized + FileStore {
-=======
 pub trait ModelStore: Sized + DataStore {
->>>>>>> a031713b
     /// How to delete only annotation, which will leave the item untouched
     /// How to explicitly delete an annotation.
     ///
