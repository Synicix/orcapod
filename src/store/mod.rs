--- conflicted
+++ resolved
@@ -1,4 +1,3 @@
-<<<<<<< HEAD
 use crate::model::Pod;
 use anyhow::Result;
 use std::collections::BTreeMap;
@@ -7,20 +6,16 @@
     NameVer(String, String),
     Hash(String),
 }
-=======
 use crate::{error::Result, model::Pod};
 use std::collections::BTreeMap;
->>>>>>> b9bd8eb6
 
 /// Standard behavior of any store backend supported.
 pub trait Store {
-<<<<<<< HEAD
     fn save_pod(&self, pod: &Pod) -> Result<()>;
     fn load_pod(&self, item_key: &ItemKey) -> Result<Pod>;
     fn list_pod(&self) -> Result<BTreeMap<String, String>>;
     fn delete_pod(&self, item_key: &ItemKey) -> Result<()>;
     fn delete_annotation<T>(&self, name: &str, version: &str) -> Result<()>;
-=======
     /// How a pod is stored.
     ///
     /// # Errors
@@ -47,7 +42,6 @@
     /// Will return `Err` if there is an issue deleting a pod from the store using `name` and
     /// `version`.
     fn delete_pod(&self, name: &str, version: &str) -> Result<()>;
->>>>>>> b9bd8eb6
 }
 /// Store implementation on a local filesystem.
 pub mod filestore;