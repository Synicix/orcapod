use crate::{
    error::{FileExists, FileHasNoParent, NoAnnotationFound},
<<<<<<< HEAD
    model::{from_yaml, to_yaml, Annotation, Pod, PodJob},
    util::get_struct_name,
=======
    model::{from_yaml, to_yaml, Annotation, Pod},
    util::get_type_name,
>>>>>>> e01d377b
};
use colored::Colorize;
use regex::Regex;
use serde::{de::DeserializeOwned, Serialize};
use std::{collections::HashSet, error::Error, fs, path::PathBuf};

use super::{ItemInfo, Store};

#[derive(Debug)]
pub struct LocalFileStore {
    pub directory: PathBuf,
}

impl Store for LocalFileStore {
    fn save_pod(&self, pod: &Pod) -> Result<(), Box<dyn Error>> {
        self.save_item(pod, &pod.annotation, &pod.hash)
    }

    fn load_pod(&self, name: &str, version: &str) -> Result<Pod, Box<dyn Error>> {
        self.load_item::<Pod>(name, version)
    }

    fn list_pod(&self) -> Result<Vec<ItemInfo>, Box<dyn Error>> {
        self.list_item::<Pod>()
    }

    fn delete_pod(&self, name: &str, version: &str) -> Result<(), Box<dyn Error>> {
        self.delete_item::<Pod>(name, version)
    }

    /// Pod job will check will confirm that the pod is valid first before saving the pod_job
    fn save_pod_job(&self, pod_job: &crate::model::PodJob) -> Result<(), Box<dyn Error>> {
        // Check if pod exists if not save it
        if !self.make_spec_path::<Pod>(&pod_job.pod.hash).exists() {
            self.save_pod(&pod_job.pod)?;
        }

        self.save_item(pod_job, &pod_job.annotation, &pod_job.hash)
    }

    fn load_pod_job(
        &self,
        name: &str,
        version: &str,
    ) -> Result<crate::model::PodJob, Box<dyn Error>> {
        self.load_item::<PodJob>(name, version)
    }

    fn list_pod_job(&self) -> Result<Vec<ItemInfo>, Box<dyn Error>> {
        self.list_item::<PodJob>()
    }

    fn delete_pod_job(&self, name: &str, version: &str) -> Result<(), Box<dyn Error>> {
        self.delete_item::<PodJob>(name, version)
    }
}

impl LocalFileStore {
    pub fn new(location: impl Into<PathBuf>) -> Self {
        Self {
            directory: location.into(),
        }
    }

    // Helper Functions
    /// Create the full path for the annotation yaml file identify by hash-ver.yaml
    fn make_annotation_path<T>(&self, name: &str, hash: &str, version: &str) -> PathBuf {
        PathBuf::from(format!(
            "{}/{}/{}/{}/{}-{}.yaml",
            self.directory.to_string_lossy(),
            "annotation",
            get_type_name::<T>(),
            name,
            hash,
            version,
        ))
    }

    /// Create the full path to the spec.yaml given a hash and type T
    fn make_spec_path<T>(&self, hash: &str) -> PathBuf {
        PathBuf::from(format!(
            "{}/{}/{}/{}",
            self.directory.to_string_lossy(),
            get_type_name::<T>(),
            hash,
            "spec.yaml",
        ))
    }

    /// Given a pattern to glob against (directory query), for every valid match,
    /// perform regex on the return path splitting into 3 groups
    /// - name
    /// - hash
    /// - version
    ///
    /// Returns a Result, where the Ok is a Vec<ItemInfo>.
    ///
    /// Error is a Box<dyn Error>
    ///
    /// # Examples
    /// Given this pattern:
    /// ``` markdown
    /// /orca-data-storage/annotation/pod/example-pod/737f838cc457d833ff1dc01980aa56e9661304a26e33885defe995487e3306e7-0.0.0.yaml
    /// ```
    ///
    /// The return should be a vector of 1 assuming the path exits with the value of
    /// ``` markdown
    /// ItemInfo `{
    ///     name: example-pod,
    ///     hash: 737f838cc457d833ff1dc01980aa56e9661304a26e33885defe995487e3306e7,
    ///     version: 0.0.0
    /// }`
    /// ```
    ///
    ///
    /// Given this pattern:
    /// ``` markdown
    /// /orca-data-storage/annotation/pod/*/*-*.yaml
    /// ```
    /// The return will be in the format will n of
    /// <name, hash, version>
    /// where n is the number of unique paths matching the glob pattern
    ///
    fn search_annotation(glob_pattern: &str) -> Result<Vec<ItemInfo>, Box<dyn Error>> {
        let mut matches = Vec::new();

        let re = Regex::new(
            r"\/(?<name>[0-9a-zA-Z\- ]+)\/(?<hash>[0-9a-f]+)-(?<version>[0-9]+\.[0-9]+\.[0-9]+)\.yaml$",
        )?;

        for path in glob::glob(glob_pattern)? {
            let path_str = path?.to_string_lossy().to_string();

            // Try to match, if fail to match continue
            let cap = match re.captures(&path_str) {
                Some(value) => value,
                None => continue,
            };

            matches.push(ItemInfo {
                name: cap["name"].into(),
                hash: cap["hash"].into(),
                version: cap["version"].into(),
            });
        }
        Ok(matches)
    }

    // Generic function for save load list delete
    /// Generic func to save all sorts of item
    ///
    /// Example usage inside LocalFileStore
    /// ``` markdown
    /// let pod = Pod::new(); // For example doesn't actually work
    /// self.save_item(pod, &pod.annotation, &pod.hash).unwrap()
    /// ```
    fn save_item<T: Serialize>(
        &self,
        item: &T,
        annotation: &Annotation,
        hash: &str,
    ) -> Result<(), Box<dyn Error>> {
        // Save the annotation file and throw and error if exist
        Self::save_file(
            &self.make_annotation_path::<T>(&annotation.name, &hash, &annotation.version),
            &serde_yaml::to_string(annotation)?,
            true,
        )?;

        // Save the pod and skip if it already exist, for the case of many annotation to a single pod
        Self::save_file(
            &self.make_spec_path::<T>(&hash),
            &to_yaml::<T>(&item)?,
            false,
        )?;

        Ok(())
    }

    /// Generic function for loading spec.yaml into memory
    fn load_item<T: DeserializeOwned>(
        &self,
        name: &str,
        version: &str,
    ) -> Result<T, Box<dyn Error>> {
        let hash = Self::search_annotation(
            &self
                .make_annotation_path::<T>(&name, "*", &version)
                .to_string_lossy(),
        )?
        .get(0)
        .ok_or(NoAnnotationFound {
            class: get_type_name::<T>(),
            name: name.to_string(),
            version: version.to_string(),
        })?
        .hash
        .clone();

        Ok(from_yaml::<T>(
            &self.make_annotation_path::<T>(&name, &hash, &version),
            &self.make_spec_path::<T>(&hash),
            &hash,
        )?)
    }

    fn list_item<T>(&self) -> Result<Vec<ItemInfo>, Box<dyn Error>> {
        Ok(Self::search_annotation(
            &self
                .make_annotation_path::<T>("*", "*", "*")
                .to_string_lossy()
                .to_owned(),
        )?)
    }

    fn delete_item<T>(&self, name: &str, version: &str) -> Result<(), Box<dyn Error>> {
        // Search for all annotation files that the matching name and version for the item
        let glob_pattern = self
            .make_annotation_path::<T>(name, "*", version)
            .to_string_lossy()
            .into_owned();

        let matches = Self::search_annotation(&glob_pattern)?;

        // If there is no matches, throw an error
        matches.is_empty().then(|| {
            return NoAnnotationFound {
                class: get_type_name::<T>(),
                name: name.into(),
                version: version.into(),
            };
        });

        // Create buffer to store the parents path to check if it is empty after all delete
        let mut annotation_parent_folder = HashSet::new();
        let mut item_hashes_to_delete = HashSet::new();

        for item in matches {
            // Delete all annotation files that matches
            let file_to_delete_path =
                self.make_annotation_path::<T>(&item.name, &item.hash, &item.version);

            // Extract parent and store it
            annotation_parent_folder.insert(
                file_to_delete_path
                    .parent()
                    .ok_or(FileHasNoParent {
                        path: file_to_delete_path.clone(),
                    })?
                    .to_path_buf(),
            );

            // Add the item hash to the vec
            item_hashes_to_delete.insert(item.hash.clone());

            fs::remove_file(self.make_annotation_path::<T>(&item.name, &item.hash, &item.version))?;
        }

        // Go through and check if the parent folder is empty, if so delete it too
        for parent_folder in annotation_parent_folder.iter() {
            if parent_folder.read_dir()?.next().is_none() {
                fs::remove_dir(parent_folder)?;
            }
        }

        // Delete the item, but check if there is no other annotation referencing it
        for item_hash in item_hashes_to_delete.iter() {
            // Search annotation to see if there something pointing to it
            let search_pattern = self
                .make_annotation_path::<T>("*", &item_hash, "*")
                .to_string_lossy()
                .into_owned();
            let matches = Self::search_annotation(&search_pattern)?;

            if matches.is_empty() {
                // Okay to delete as no other annotation is pointing to it
                let spec_path = self.make_spec_path::<T>(&item_hash);
                fs::remove_dir_all(spec_path.parent().ok_or(FileHasNoParent {
                    path: spec_path.clone(),
                })?)?;
            }
        }

        Ok(())
    }

    // Help save file function
    fn save_file(
        file: &PathBuf,
        content: &str,
        fail_if_exists: bool,
    ) -> Result<(), Box<dyn Error>> {
        fs::create_dir_all(
            &file
                .parent()
                .ok_or(FileHasNoParent { path: file.clone() })?,
        )?;
        let file_exists = fs::exists(&file)?;
        if file_exists {
            if !fail_if_exists {
                println!(
                    "Skip saving `{}` since it is already stored.",
                    file.to_string_lossy().bright_cyan(),
                );
                return Ok(());
            } else {
                return Err(Box::new(FileExists { path: file.clone() }));
            }
        } else {
            fs::write(&file, content)?;
        }
        Ok(())
    }
}<|MERGE_RESOLUTION|>--- conflicted
+++ resolved
@@ -1,12 +1,7 @@
 use crate::{
     error::{FileExists, FileHasNoParent, NoAnnotationFound},
-<<<<<<< HEAD
-    model::{from_yaml, to_yaml, Annotation, Pod, PodJob},
-    util::get_struct_name,
-=======
     model::{from_yaml, to_yaml, Annotation, Pod},
     util::get_type_name,
->>>>>>> e01d377b
 };
 use colored::Colorize;
 use regex::Regex;
