--- conflicted
+++ resolved
@@ -1,10 +1,6 @@
 use crate::{
     error::{FileExists, FileHasNoParent, NoAnnotationFound, NoRegexMatch},
-<<<<<<< HEAD
-    model::{from_yaml, to_yaml, Pod, PodJob},
-=======
-    model::{from_yaml, to_yaml, Annotation, Pod},
->>>>>>> 5e628890
+    model::{from_yaml, to_yaml, Annotation, Pod, PodJob},
     util::get_struct_name,
 };
 use colored::Colorize;
