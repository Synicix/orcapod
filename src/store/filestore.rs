use crate::{
    error::{Kind, OrcaError, Result},
<<<<<<< HEAD
    model::{from_yaml, to_yaml, Annotation, Pod, PodJob},
=======
    model::{from_yaml, to_yaml, Annotation, Pod},
    store::{ModelID, ModelInfo, Store},
>>>>>>> a6656ea1
    util::get_type_name,
};
use colored::Colorize;
use regex::Regex;
use serde::{de::DeserializeOwned, Serialize};
use std::{
    fs,
    path::{Path, PathBuf},
};
/// Support for a storage backend on a local filesystem directory.
#[derive(Debug)]
pub struct LocalFileStore {
    /// A local path to a directory where store will be located.
    directory: PathBuf,
}

impl Store for LocalFileStore {
    fn save_pod(&self, pod: &Pod) -> Result<()> {
        self.save_model(
            pod,
            &pod.hash,
            pod.annotation
                .as_ref()
                .ok_or_else(|| OrcaError::from(Kind::MissingAnnotationOnSave))?,
        )
    }

    fn load_pod(&self, model_id: &ModelID) -> Result<Pod> {
        self.load_model(model_id)
    }

    fn list_pod(&self) -> Result<Vec<ModelInfo>> {
        self.list_model::<Pod>()
    }

    fn delete_pod(&self, model_id: &ModelID) -> Result<()> {
        self.delete_model::<Pod>(model_id)
    }

    fn delete_annotation<T>(&self, name: &str, version: &str) -> Result<()> {
        let hash = self.lookup_hash::<T>(name, version)?;
        let count = Self::find_annotation(
            &self.make_path::<T>(&hash, Self::make_annotation_relpath("*", "*")),
        )?
        .count();
        if count == 1 {
            return Err(OrcaError::from(Kind::DeletingLastAnnotation(
                get_type_name::<T>(),
                name.to_owned(),
                version.to_owned(),
            )));
        }
        let annotation_file =
            self.make_path::<T>(&hash, &Self::make_annotation_relpath(name, version));
        fs::remove_file(&annotation_file)?;

        Ok(())
    }

    fn save_pod_job(&self, pod_job: &PodJob) -> Result<()> {
        self.save_model::<PodJob>(pod_job, &pod_job.hash, pod_job.annotation.as_ref())
    }

    fn load_pod_job(&self, model_id: &ModelID) -> Result<PodJob> {
        self.load_model::<PodJob>(model_id)
    }

    fn list_pod_job(&self) -> Result<Vec<ModelInfo>> {
        self.list_model::<PodJob>()
    }

    fn delete_pod_job(&self, model_id: &ModelID) -> Result<()> {
        self.delete_model::<PodJob>(model_id)
    }
}

impl LocalFileStore {
    /// Construct a local file store instance in a specific directory.
    pub fn new(directory: impl AsRef<Path>) -> Self {
        Self {
            directory: directory.as_ref().into(),
        }
    }
    /// Get the directory where store is located.
    pub fn get_directory(&self) -> &Path {
        &self.directory
    }
    /// Relative path where model specification is stored within the model directory.
    pub const SPEC_RELPATH: &str = "spec.yaml";
    /// Relative path where model annotation is stored within the model directory.
    pub fn make_annotation_relpath(name: &str, version: &str) -> PathBuf {
        PathBuf::from(format!("annotation/{name}-{version}.yaml"))
    }
    /// Build the storage path with the model directory (`hash`) and a file's relative path.
    pub fn make_path<T>(&self, hash: &str, relpath: impl AsRef<Path>) -> PathBuf {
        PathBuf::from(format!(
            "{}/{}/{}",
            self.directory.to_string_lossy(),
            get_type_name::<T>(),
            hash
        ))
        .join(relpath)
    }

    fn find_annotation(glob_pattern: &Path) -> Result<impl Iterator<Item = Result<ModelInfo>>> {
        let re = Regex::new(
            r"(?x)
            ^.*
            \/(?<class>[a-z_]+)
                \/(?<hash>[0-9a-f]+)
                    \/annotation
                        \/
                        (?<name>[0-9a-zA-Z\-]+)
                        -
                        (?<version>[0-9]+\.[0-9]+\.[0-9]+)
                        \.yaml
            $",
        )?;
        let paths = glob::glob(&glob_pattern.to_string_lossy())?.map(move |filepath| {
            let filepath_string = String::from(filepath?.to_string_lossy());
            let group = re
                .captures(&filepath_string)
                .ok_or_else(|| OrcaError::from(Kind::NoRegexMatch))?;
            Ok(ModelInfo {
                name: group["name"].to_string(),
                version: group["version"].to_string(),
                hash: group["hash"].to_string(),
            })
        });
        Ok(paths)
    }

    fn lookup_hash<T>(&self, name: &str, version: &str) -> Result<String> {
        let model_info = Self::find_annotation(
            &self.make_path::<T>("*", &Self::make_annotation_relpath(name, version)),
        )?
        .next()
        .ok_or_else(|| {
            OrcaError::from(Kind::NoAnnotationFound(
                get_type_name::<T>(),
                name.to_owned(),
                version.to_owned(),
            ))
        })??;
        Ok(model_info.hash)
    }

    fn save_file(
        file: impl AsRef<Path>,
        content: impl AsRef<[u8]>,
        fail_if_exists: bool,
    ) -> Result<()> {
        if let Some(parent) = file.as_ref().parent() {
            fs::create_dir_all(parent)?;
        }
        let file_exists = file.as_ref().exists();
        if file_exists && fail_if_exists {
            return Err(OrcaError::from(Kind::FileExists(
                file.as_ref().to_path_buf(),
            )));
        } else if file_exists {
            println!(
                "Skip saving `{}` since it is already stored.",
                file.as_ref().to_string_lossy().bright_cyan(),
            );
        } else {
            fs::write(file, content)?;
        }
        Ok(())
    }

    fn save_model<T: Serialize>(
        &self,
        model: &T,
        hash: &str,
        annotation: &Annotation,
    ) -> Result<()> {
        // Save the annotation file and throw and error if exist
        Self::save_file(
            self.make_path::<T>(
                hash,
                &Self::make_annotation_relpath(&annotation.name, &annotation.version),
            ),
            &serde_yaml::to_string(&annotation)?,
            true,
        )?;
        // Save the pod and skip if it already exist, for the case of many annotation to a single pod
        Self::save_file(
            self.make_path::<T>(hash, Self::SPEC_RELPATH),
            &to_yaml(model)?,
            false,
        )?;

        Ok(())
    }

    fn load_model<T: DeserializeOwned>(&self, model_id: &ModelID) -> Result<T> {
        match model_id {
            ModelID::Hash(hash) => from_yaml(
                hash,
                &fs::read_to_string(self.make_path::<T>(hash, Self::SPEC_RELPATH))?,
                None,
            ),
            ModelID::Annotation(name, version) => {
                let hash = self.lookup_hash::<T>(name, version)?;
                from_yaml(
                    &hash,
                    &fs::read_to_string(self.make_path::<T>(&hash, Self::SPEC_RELPATH))?,
                    Some(&fs::read_to_string(self.make_path::<T>(
                        &hash,
                        &Self::make_annotation_relpath(name, version),
                    ))?),
                )
            }
        }
    }

    fn list_model<T>(&self) -> Result<Vec<ModelInfo>> {
        Self::find_annotation(&self.make_path::<T>("*", &Self::make_annotation_relpath("*", "*")))?
            .collect()
    }

    fn delete_model<T>(&self, model_id: &ModelID) -> Result<()> {
        // assumes propagate = false
        let hash = match model_id {
            ModelID::Hash(hash) => hash,
            ModelID::Annotation(name, version) => &self.lookup_hash::<T>(name, version)?,
        };
        let spec_dir = self.make_path::<T>(hash, "");
        fs::remove_dir_all(spec_dir)?;

        Ok(())
    }
}<|MERGE_RESOLUTION|>--- conflicted
+++ resolved
@@ -1,17 +1,15 @@
 use crate::{
     error::{Kind, OrcaError, Result},
-<<<<<<< HEAD
     model::{from_yaml, to_yaml, Annotation, Pod, PodJob},
-=======
-    model::{from_yaml, to_yaml, Annotation, Pod},
     store::{ModelID, ModelInfo, Store},
->>>>>>> a6656ea1
     util::get_type_name,
 };
 use colored::Colorize;
+use merkle_hash::{Algorithm, MerkleTree};
 use regex::Regex;
 use serde::{de::DeserializeOwned, Serialize};
 use std::{
+    collections::HashSet,
     fs,
     path::{Path, PathBuf},
 };
@@ -24,13 +22,7 @@
 
 impl Store for LocalFileStore {
     fn save_pod(&self, pod: &Pod) -> Result<()> {
-        self.save_model(
-            pod,
-            &pod.hash,
-            pod.annotation
-                .as_ref()
-                .ok_or_else(|| OrcaError::from(Kind::MissingAnnotationOnSave))?,
-        )
+        self.save_model(pod, &pod.hash, &pod.annotation)
     }
 
     fn load_pod(&self, model_id: &ModelID) -> Result<Pod> {
@@ -48,7 +40,7 @@
     fn delete_annotation<T>(&self, name: &str, version: &str) -> Result<()> {
         let hash = self.lookup_hash::<T>(name, version)?;
         let count = Self::find_annotation(
-            &self.make_path::<T>(&hash, Self::make_annotation_relpath("*", "*")),
+            &self.make_hash_rel_path::<T>(&hash, Self::make_annotation_relpath("*", "*")),
         )?
         .count();
         if count == 1 {
@@ -59,18 +51,18 @@
             )));
         }
         let annotation_file =
-            self.make_path::<T>(&hash, &Self::make_annotation_relpath(name, version));
+            self.make_hash_rel_path::<T>(&hash, &Self::make_annotation_relpath(name, version));
         fs::remove_file(&annotation_file)?;
 
         Ok(())
     }
 
     fn save_pod_job(&self, pod_job: &PodJob) -> Result<()> {
-        self.save_model::<PodJob>(pod_job, &pod_job.hash, pod_job.annotation.as_ref())
+        self.save_model(pod_job, &pod_job.hash, &pod_job.annotation)
     }
 
     fn load_pod_job(&self, model_id: &ModelID) -> Result<PodJob> {
-        self.load_model::<PodJob>(model_id)
+        self.load_model(model_id)
     }
 
     fn list_pod_job(&self) -> Result<Vec<ModelInfo>> {
@@ -79,6 +71,26 @@
 
     fn delete_pod_job(&self, model_id: &ModelID) -> Result<()> {
         self.delete_model::<PodJob>(model_id)
+    }
+
+    fn compute_checksum_for_file(&self, path: impl AsRef<Path>) -> Result<String> {
+        Ok(String::from_utf8(
+            MerkleTree::builder(path.as_ref().to_string_lossy())
+                .algorithm(Algorithm::Blake3)
+                .hash_names(true)
+                .build()?
+                .root
+                .item
+                .hash,
+        )?)
+    }
+
+    fn load_file(&self, path: impl AsRef<Path>) -> Result<Vec<u8>> {
+        Ok(fs::read(self.directory.join("store").join(path))?)
+    }
+
+    fn save_file(&self, path: impl AsRef<Path>, content: Vec<u8>) -> Result<()> {
+        Self::save_file_internal(path, content, true)
     }
 }
 
@@ -99,22 +111,30 @@
     pub fn make_annotation_relpath(name: &str, version: &str) -> PathBuf {
         PathBuf::from(format!("annotation/{name}-{version}.yaml"))
     }
+
+    /// Makes the path to model type
+    pub fn make_model_path<T>(&self) -> PathBuf {
+        PathBuf::from(format!(
+            "{}/{}",
+            self.directory.to_string_lossy(),
+            get_type_name::<T>()
+        ))
+    }
+
+    /// Makes path to the hash object
+    pub fn make_hash_path<T>(&self, hash: impl AsRef<Path>) -> PathBuf {
+        self.make_model_path::<T>().join(hash)
+    }
+
     /// Build the storage path with the model directory (`hash`) and a file's relative path.
-    pub fn make_path<T>(&self, hash: &str, relpath: impl AsRef<Path>) -> PathBuf {
-        PathBuf::from(format!(
-            "{}/{}/{}",
-            self.directory.to_string_lossy(),
-            get_type_name::<T>(),
-            hash
-        ))
-        .join(relpath)
+    pub fn make_hash_rel_path<T>(&self, hash: &str, relpath: impl AsRef<Path>) -> PathBuf {
+        self.make_hash_path::<T>(hash).join(relpath)
     }
 
     fn find_annotation(glob_pattern: &Path) -> Result<impl Iterator<Item = Result<ModelInfo>>> {
         let re = Regex::new(
             r"(?x)
             ^.*
-            \/(?<class>[a-z_]+)
                 \/(?<hash>[0-9a-f]+)
                     \/annotation
                         \/
@@ -129,6 +149,7 @@
             let group = re
                 .captures(&filepath_string)
                 .ok_or_else(|| OrcaError::from(Kind::NoRegexMatch))?;
+
             Ok(ModelInfo {
                 name: group["name"].to_string(),
                 version: group["version"].to_string(),
@@ -140,7 +161,7 @@
 
     fn lookup_hash<T>(&self, name: &str, version: &str) -> Result<String> {
         let model_info = Self::find_annotation(
-            &self.make_path::<T>("*", &Self::make_annotation_relpath(name, version)),
+            &self.make_hash_rel_path::<T>("*", &Self::make_annotation_relpath(name, version)),
         )?
         .next()
         .ok_or_else(|| {
@@ -153,7 +174,7 @@
         Ok(model_info.hash)
     }
 
-    fn save_file(
+    fn save_file_internal(
         file: impl AsRef<Path>,
         content: impl AsRef<[u8]>,
         fail_if_exists: bool,
@@ -181,20 +202,26 @@
         &self,
         model: &T,
         hash: &str,
-        annotation: &Annotation,
+        annotation: &Option<Annotation>,
     ) -> Result<()> {
-        // Save the annotation file and throw and error if exist
-        Self::save_file(
-            self.make_path::<T>(
-                hash,
-                &Self::make_annotation_relpath(&annotation.name, &annotation.version),
-            ),
-            &serde_yaml::to_string(&annotation)?,
-            true,
-        )?;
+        // Save the annotation file and throw and error if exist if exist
+        if let Some(annotation_unwrap) = annotation {
+            Self::save_file_internal(
+                self.make_hash_rel_path::<T>(
+                    hash,
+                    &Self::make_annotation_relpath(
+                        &annotation_unwrap.name,
+                        &annotation_unwrap.version,
+                    ),
+                ),
+                &serde_yaml::to_string(&annotation_unwrap)?,
+                true,
+            )?;
+        }
+
         // Save the pod and skip if it already exist, for the case of many annotation to a single pod
-        Self::save_file(
-            self.make_path::<T>(hash, Self::SPEC_RELPATH),
+        Self::save_file_internal(
+            self.make_hash_rel_path::<T>(hash, Self::SPEC_RELPATH),
             &to_yaml(model)?,
             false,
         )?;
@@ -206,15 +233,15 @@
         match model_id {
             ModelID::Hash(hash) => from_yaml(
                 hash,
-                &fs::read_to_string(self.make_path::<T>(hash, Self::SPEC_RELPATH))?,
+                &fs::read_to_string(self.make_hash_rel_path::<T>(hash, Self::SPEC_RELPATH))?,
                 None,
             ),
             ModelID::Annotation(name, version) => {
                 let hash = self.lookup_hash::<T>(name, version)?;
                 from_yaml(
                     &hash,
-                    &fs::read_to_string(self.make_path::<T>(&hash, Self::SPEC_RELPATH))?,
-                    Some(&fs::read_to_string(self.make_path::<T>(
+                    &fs::read_to_string(self.make_hash_rel_path::<T>(&hash, Self::SPEC_RELPATH))?,
+                    Some(&fs::read_to_string(self.make_hash_rel_path::<T>(
                         &hash,
                         &Self::make_annotation_relpath(name, version),
                     ))?),
@@ -224,8 +251,42 @@
     }
 
     fn list_model<T>(&self) -> Result<Vec<ModelInfo>> {
-        Self::find_annotation(&self.make_path::<T>("*", &Self::make_annotation_relpath("*", "*")))?
-            .collect()
+        // Get all hashes first and store them in the btreemap
+        let mut unique_hashes = HashSet::new();
+
+        let hash_paths = glob::glob(&self.make_model_path::<T>().join("*").to_string_lossy())?;
+        let re = Regex::new(r"^.*\/(?<hash>[0-9a-f]+)$")?;
+
+        for path in hash_paths {
+            let path_string = String::from(path?.to_string_lossy());
+            let captures = re
+                .captures(&path_string)
+                .ok_or_else(|| OrcaError::from(Kind::NoRegexMatch))?;
+
+            unique_hashes.insert(captures["hash"].to_owned());
+        }
+
+        // Get the vector of model info
+        let mut model_infos_with_annotation = Self::find_annotation(
+            &self.make_hash_rel_path::<T>("*", &Self::make_annotation_relpath("*", "*")),
+        )?
+        .collect::<Result<Vec<ModelInfo>>>()?;
+
+        // Go through all the model info and remove hash from unique hashes
+        for model_info in &model_infos_with_annotation {
+            unique_hashes.remove(&model_info.hash);
+        }
+
+        // Insert whatever remains with empty fields for name and version
+        for annotationless_hash in &unique_hashes {
+            model_infos_with_annotation.push(ModelInfo {
+                name: String::new(),
+                version: String::new(),
+                hash: annotationless_hash.to_owned(),
+            });
+        }
+
+        Ok(model_infos_with_annotation)
     }
 
     fn delete_model<T>(&self, model_id: &ModelID) -> Result<()> {
@@ -234,7 +295,7 @@
             ModelID::Hash(hash) => hash,
             ModelID::Annotation(name, version) => &self.lookup_hash::<T>(name, version)?,
         };
-        let spec_dir = self.make_path::<T>(hash, "");
+        let spec_dir = self.make_hash_rel_path::<T>(hash, "");
         fs::remove_dir_all(spec_dir)?;
 
         Ok(())
