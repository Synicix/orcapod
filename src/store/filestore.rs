use crate::{
    error::{FileExists, FileHasNoParent, NoAnnotationFound},
    model::{from_yaml, to_yaml, Annotation, Pod},
    util::get_type_name,
};
use colored::Colorize;
<<<<<<< HEAD
use fs4::fs_std::FileExt;
use serde::{de::DeserializeOwned, Serialize};
=======
use glob::{GlobError, Paths};
use regex::Regex;
>>>>>>> 183e705f
use std::{
    collections::BTreeMap,
    error::Error,
    fs,
<<<<<<< HEAD
    io::{Read, Seek, Write},
    path::PathBuf,
};

use super::Store;
=======
    iter::Map,
    path::{Path, PathBuf},
};
>>>>>>> 183e705f

#[derive(Debug)]
pub struct LocalFileStore {
    pub directory: PathBuf,
}

impl Store for LocalFileStore {
    fn save_pod(&self, pod: &Pod) -> Result<(), Box<dyn Error>> {
<<<<<<< HEAD
        self.save_item(pod, &pod.hash, pod.annotation.as_ref())
    }

    fn load_pod(&self, name: &str, version: &str) -> Result<Pod, Box<dyn Error>> {
        self.load_item::<Pod>(name, version)
    }

    /// Return the name version index btree where key is name-version and value is hash of pod
    fn list_pod(&self) -> Result<BTreeMap<String, String>, Box<dyn Error>> {
        self.get_name_ver_index::<Pod>()
    }
=======
        let class = "pod";

        // Save the annotation file and throw and error if exist
        Self::save_file(
            &self.make_annotation_path(
                class,
                &pod.hash,
                &pod.annotation.name,
                &pod.annotation.version,
            ),
            &serde_yaml::to_string(&pod.annotation)?,
            true,
        )?;

        // Save the pod and skip if it already exist, for the case of many annotation to a single pod
        Self::save_file(
            &self.make_spec_path(class, &pod.hash),
            &to_yaml::<Pod>(pod)?,
            false,
        )?;

        Ok(())
    }

    fn load_pod(&self, name: &str, version: &str) -> Result<Pod, Box<dyn Error>> {
        let class = "pod".to_owned();

        let (_, (hash, _)) =
            Self::parse_annotation_path(&self.make_annotation_path("pod", "*", name, version))?
                .next()
                .ok_or_else(|| NoAnnotationFound {
                    class,
                    name: name.to_owned(),
                    version: version.to_owned(),
                })??;

        from_yaml::<Pod>(
            &self.make_annotation_path("pod", &hash, name, version),
            &self.make_spec_path("pod", &hash),
            &hash,
        )
    }

    fn list_pod(&self) -> Result<BTreeMap<String, Vec<String>>, Box<dyn Error>> {
        let (names, (hashes, versions)) =
            Self::parse_annotation_path(&self.make_annotation_path("pod", "*", "*", "*"))?
                .collect::<Result<(Vec<_>, (Vec<_>, Vec<_>)), _>>()?;

        Ok(BTreeMap::from([
            (String::from("name"), names),
            (String::from("hash"), hashes),
            (String::from("version"), versions),
        ]))
    }

    fn delete_pod(&self, name: &str, version: &str) -> Result<(), Box<dyn Error>> {
        // assumes propagate = false
        let class = "pod".to_owned();
        let versions = self.get_pod_version_map(name)?;
        let hash = versions.get(version).ok_or_else(|| NoAnnotationFound {
            class,
            name: name.to_owned(),
            version: version.to_owned(),
        })?;

        let annotation_file = self.make_annotation_path("pod", hash, name, version);
        let annotation_dir = annotation_file.parent().ok_or_else(|| FileHasNoParent {
            path: annotation_file.clone(),
        })?;
        let spec_file = self.make_spec_path("pod", hash);
        let spec_dir = spec_file.parent().ok_or_else(|| FileHasNoParent {
            path: spec_file.clone(),
        })?;

        fs::remove_file(&annotation_file)?;
        if !versions
            .iter()
            .any(|(list_version, list_hash)| list_version != version && list_hash == hash)
        {
            fs::remove_dir_all(spec_dir)?;
        }
        if !versions
            .iter()
            .any(|(list_version, _)| list_version != version)
        {
            fs::remove_dir_all(annotation_dir)?;
        }
>>>>>>> 183e705f

    fn delete_pod(&self, name: &str, version: &str) -> Result<(), Box<dyn Error>> {
        self.delete_item::<Pod>(name, version)
    }
}

impl LocalFileStore {
    pub fn new(directory: impl Into<PathBuf>) -> Self {
        Self {
            directory: directory.into(),
        }
    }

<<<<<<< HEAD
    fn make_dir_path<T>(&self, hash: &str) -> PathBuf {
=======
    pub fn make_annotation_path(
        &self,
        class: &str,
        hash: &str,
        name: &str,
        version: &str,
    ) -> PathBuf {
>>>>>>> 183e705f
        PathBuf::from(format!(
            "{}/{}/{}",
            self.directory.to_string_lossy(),
            get_type_name::<T>(),
            hash,
        ))
    }

<<<<<<< HEAD
    fn make_path<T>(&self, hash: &str, file_name: &str) -> PathBuf {
        let mut path = self.make_dir_path::<T>(hash);
        path.push(file_name);
        path
    }

    fn make_anno_path<T>(&self, hash: &str, file_name: &str) -> PathBuf {
        let mut path = self.make_dir_path::<T>(hash);
        path.push("annotations");
        path.push(file_name);
        path
    }

    // Generic function for save load list delete
    /// Generic func to save all sorts of item
    ///
    /// Example usage inside LocalFileStore
    /// ``` markdown
    /// let pod = Pod::new(); // For example doesn't actually work
    /// self.save_item(pod, &pod.annotation, &pod.hash).unwrap()
    /// ```
    fn save_item<T: Serialize>(
        &self,
        item: &T,
        hash: &str,
        annotation: Option<&Annotation>,
    ) -> Result<(), Box<dyn Error>> {
        // Save the item first
        Self::save_file(
            &self.make_path::<T>(hash, "spec.yaml"),
            &to_yaml::<T>(item)?,
            false,
        )?;

        // Save the annotation file and throw and error if exist
        if let Some(value) = annotation {
            // Annotation exist, thus save it
            Self::save_file(
                &self.make_anno_path::<T>(hash, &format!("{}-{}.yaml", value.name, value.version)),
                &serde_yaml::to_string(value)?,
                true,
            )?;

            // Update name-ver index tree
            self.insert_item_to_name_ver_index::<T>(&value.name, &value.version, hash)?;

            let mut file = fs::File::open(self.make_name_ver_index_path::<T>())?;
            let mut temp = Vec::new();
            file.read_to_end(&mut temp)?;
        }

        Ok(())
    }

    /// Generic function for loading spec.yaml into memory
    fn load_item<T: DeserializeOwned>(
        &self,
        name: &str,
        version: &str,
    ) -> Result<T, Box<dyn Error>> {
        // Search the name-ver index
        let hash = self.search_name_ver_index::<T>(name, version)?;

        // Get the spec and annotation yaml
        let spec_yaml = fs::read_to_string(self.make_path::<T>(&hash, "spec.yaml"))?;
        let annotation_yaml = fs::read_to_string(
            self.make_anno_path::<T>(&hash, &format!("{}-{}.yaml", name, version,)),
        )?;

        from_yaml::<T>(&spec_yaml, &hash, Some(&annotation_yaml))
    }

    fn delete_item<T>(&self, name: &str, version: &str) -> Result<(), Box<dyn Error>> {
        // Search the name-ver index
        let hash = self.search_name_ver_index::<T>(name, version)?;

        // Remove actual annotation file
        fs::remove_file(self.make_anno_path::<T>(&hash, &format!("{}-{}.yaml", name, version)))?;

        // Remove the annotation from index tree and see if it is safe to also remove the item folder
        // (Nothing else is reference the hash)
        if self.remove_item_from_name_ver_index::<T>(name, version, &hash)? {
            // No match was found, therefore safe to delete the entire folder
            fs::remove_dir_all(self.make_dir_path::<T>(&hash))?;
        }

        Ok(())
    }

    /// Get the name index btree where key is <name>-<ver> and content is hash of the item
    fn get_name_ver_index<T>(&self) -> Result<BTreeMap<String, String>, Box<dyn Error>> {
        // Get shared lock file
        let mut file = fs::File::open(self.make_name_ver_index_path::<T>())?;
        file.lock_shared()?;

        // Get index_tree then unlock
        let index_tree = Self::extract_index_tree(&mut file)?;
        file.unlock()?;

        Ok(index_tree)
    }

    fn insert_item_to_name_ver_index<T>(
        &self,
        name: &str,
        version: &str,
        hash: &str,
    ) -> Result<(), Box<dyn Error>> {
        let index_file_path = self.make_name_ver_index_path::<T>();

        if !index_file_path.exists() {
            // TODO: Do the glob and regex to construct
            // For no just create the file
            fs::write(
                &index_file_path,
                bincode::serialize(&BTreeMap::<String, String>::new())?,
            )?;
        }

        // Open file and lock exclusive lock it
        let mut file = fs::File::options()
            .read(true)
            .write(true)
            .append(false)
            .open(index_file_path)?;
        file.lock_exclusive()?;

        let mut index_tree = Self::extract_index_tree(&mut file)?;

        // Add item
        index_tree.insert(format!("{}-{}", name, version), hash.into());

        // Rewind to the start then, write
        file.rewind()?;
        file.write_all(&bincode::serialize(&index_tree)?)?;

        file.unlock()?;
        Ok(())
    }

    // Remove from index, and return if it is save to delete the item folder
    fn remove_item_from_name_ver_index<T>(
        &self,
        name: &str,
        version: &str,
        hash: &str,
    ) -> Result<bool, Box<dyn Error>> {
        // Open file and lock exclusive lock it
        let mut file = fs::File::options()
            .read(true)
            .write(true)
            .open(self.make_name_ver_index_path::<T>())?;
        file.lock_exclusive()?;

        let mut index_tree = Self::extract_index_tree(&mut file)?;

        // Remove the annotation file and error out if failed to remove from index_tree
        index_tree
            .remove(&format!("{}-{}", name, version))
            .ok_or(NoAnnotationFound {
                class: get_type_name::<T>(),
                name: name.to_string(),
                version: version.to_string(),
            })?;

        // Write it back to the file
        file.rewind()?;
        file.write_all(&bincode::serialize(&index_tree)?)?;

        // Brute force search through index tree to see if there is another annotation pointing to same hash
        // Maybe optimize this with a btreemap of <hash, vec<annotation_key>> later?
        for (_, item_hash) in index_tree {
            if hash == item_hash {
                // Match found, thus exit
                file.unlock()?;
                return Ok(false);
            }
        }

        file.unlock()?;
        Ok(true)
    }

    fn extract_index_tree(file: &mut fs::File) -> Result<BTreeMap<String, String>, Box<dyn Error>> {
        let mut buf = Vec::new();
        file.read_to_end(&mut buf)?;
        let index_tree: BTreeMap<String, String> = bincode::deserialize(&buf)?;
        Ok(index_tree)
    }

    fn make_name_ver_index_path<T>(&self) -> PathBuf {
=======
    pub fn make_spec_path(&self, class: &str, hash: &str) -> PathBuf {
>>>>>>> 183e705f
        PathBuf::from(format!(
            "{}/{}/name-ver.idx",
            self.directory.to_string_lossy(),
            get_type_name::<T>()
        ))
    }

<<<<<<< HEAD
    /// Search the index BTree and return hash for the item or error out
    fn search_name_ver_index<T>(
        &self,
        name: &str,
        version: &str,
    ) -> Result<String, Box<dyn Error>> {
        // Search the name-ver index
        let name_ver_idx = self.get_name_ver_index::<T>()?;

        // Try to get hash from index, if fail throw error
        Ok(name_ver_idx
            .get(&format!("{}-{}", name, version))
            .ok_or(NoAnnotationFound {
                class: get_type_name::<T>(),
                name: name.to_string(),
                version: version.to_string(),
            })?
            .to_owned())
    }

    // Help save file function
    fn save_file(
        path: &PathBuf,
        content: impl AsRef<[u8]>,
        fail_if_exists: bool,
    ) -> Result<(), Box<dyn Error>> {
        fs::create_dir_all(
            path.parent()
                .ok_or(FileHasNoParent { path: path.clone() })?,
        )?;
        let file_exists = fs::exists(path)?;
        if file_exists {
            if !fail_if_exists {
                println!(
                    "Skip saving `{}` since it is already stored.",
                    path.to_string_lossy().bright_cyan(),
                );
                return Ok(());
            } else {
                return Err(Box::new(FileExists { path: path.clone() }));
            }
        } else {
            fs::write(path, content.as_ref())?;
=======
    fn parse_annotation_path(
        path: &Path,
    ) -> Result<
        Map<
            Paths,
            impl FnMut(Result<PathBuf, GlobError>) -> Result<(String, (String, String)), Box<dyn Error>>,
        >,
        Box<dyn Error>,
    > {
        let paths = glob::glob(&path.to_string_lossy())?.map(|filepath| {
            let re = Regex::new(
                r"(?x)
                ^.*
                \/(?<name>[0-9a-zA-Z\-]+)
                \/
                    (?<hash>[0-9A-F]+)
                    -
                    (?<version>[0-9]+\.[0-9]+\.[0-9]+)
                    \.yaml
                $",
            )?;
            let filepath_string = String::from(filepath?.to_string_lossy());
            let group = re.captures(&filepath_string).ok_or(NoRegexMatch {})?;
            Ok((
                group["name"].to_string(),
                (group["hash"].to_string(), group["version"].to_string()),
            ))
        });

        Ok(paths)
    }

    fn get_pod_version_map(&self, name: &str) -> Result<BTreeMap<String, String>, Box<dyn Error>> {
        Self::parse_annotation_path(&self.make_annotation_path("pod", "*", name, "*"))?
            .map(|metadata| -> Result<(String, String), Box<dyn Error>> {
                let resolved_metadata = metadata?;
                let hash = resolved_metadata.1 .0;
                let version = resolved_metadata.1 .1;
                Ok((version, hash))
            })
            .collect::<Result<BTreeMap<String, String>, _>>()
    }

    fn save_file(file: &Path, content: &str, fail_if_exists: bool) -> Result<(), Box<dyn Error>> {
        fs::create_dir_all(file.parent().ok_or_else(|| FileHasNoParent {
            path: file.to_path_buf(),
        })?)?;
        let file_exists = file.exists();
        if file_exists && fail_if_exists {
            return Err(Box::new(FileExists {
                path: file.to_path_buf(),
            }));
        } else if file_exists {
            println!(
                "Skip saving `{}` since it is already stored.",
                file.to_string_lossy().bright_cyan(),
            );
        } else {
            fs::write(file, content)?;
>>>>>>> 183e705f
        }
        Ok(())
    }
}<|MERGE_RESOLUTION|>--- conflicted
+++ resolved
@@ -4,28 +4,17 @@
     util::get_type_name,
 };
 use colored::Colorize;
-<<<<<<< HEAD
 use fs4::fs_std::FileExt;
 use serde::{de::DeserializeOwned, Serialize};
-=======
-use glob::{GlobError, Paths};
-use regex::Regex;
->>>>>>> 183e705f
 use std::{
     collections::BTreeMap,
     error::Error,
     fs,
-<<<<<<< HEAD
     io::{Read, Seek, Write},
     path::PathBuf,
 };
 
 use super::Store;
-=======
-    iter::Map,
-    path::{Path, PathBuf},
-};
->>>>>>> 183e705f
 
 #[derive(Debug)]
 pub struct LocalFileStore {
@@ -34,7 +23,6 @@
 
 impl Store for LocalFileStore {
     fn save_pod(&self, pod: &Pod) -> Result<(), Box<dyn Error>> {
-<<<<<<< HEAD
         self.save_item(pod, &pod.hash, pod.annotation.as_ref())
     }
 
@@ -46,95 +34,6 @@
     fn list_pod(&self) -> Result<BTreeMap<String, String>, Box<dyn Error>> {
         self.get_name_ver_index::<Pod>()
     }
-=======
-        let class = "pod";
-
-        // Save the annotation file and throw and error if exist
-        Self::save_file(
-            &self.make_annotation_path(
-                class,
-                &pod.hash,
-                &pod.annotation.name,
-                &pod.annotation.version,
-            ),
-            &serde_yaml::to_string(&pod.annotation)?,
-            true,
-        )?;
-
-        // Save the pod and skip if it already exist, for the case of many annotation to a single pod
-        Self::save_file(
-            &self.make_spec_path(class, &pod.hash),
-            &to_yaml::<Pod>(pod)?,
-            false,
-        )?;
-
-        Ok(())
-    }
-
-    fn load_pod(&self, name: &str, version: &str) -> Result<Pod, Box<dyn Error>> {
-        let class = "pod".to_owned();
-
-        let (_, (hash, _)) =
-            Self::parse_annotation_path(&self.make_annotation_path("pod", "*", name, version))?
-                .next()
-                .ok_or_else(|| NoAnnotationFound {
-                    class,
-                    name: name.to_owned(),
-                    version: version.to_owned(),
-                })??;
-
-        from_yaml::<Pod>(
-            &self.make_annotation_path("pod", &hash, name, version),
-            &self.make_spec_path("pod", &hash),
-            &hash,
-        )
-    }
-
-    fn list_pod(&self) -> Result<BTreeMap<String, Vec<String>>, Box<dyn Error>> {
-        let (names, (hashes, versions)) =
-            Self::parse_annotation_path(&self.make_annotation_path("pod", "*", "*", "*"))?
-                .collect::<Result<(Vec<_>, (Vec<_>, Vec<_>)), _>>()?;
-
-        Ok(BTreeMap::from([
-            (String::from("name"), names),
-            (String::from("hash"), hashes),
-            (String::from("version"), versions),
-        ]))
-    }
-
-    fn delete_pod(&self, name: &str, version: &str) -> Result<(), Box<dyn Error>> {
-        // assumes propagate = false
-        let class = "pod".to_owned();
-        let versions = self.get_pod_version_map(name)?;
-        let hash = versions.get(version).ok_or_else(|| NoAnnotationFound {
-            class,
-            name: name.to_owned(),
-            version: version.to_owned(),
-        })?;
-
-        let annotation_file = self.make_annotation_path("pod", hash, name, version);
-        let annotation_dir = annotation_file.parent().ok_or_else(|| FileHasNoParent {
-            path: annotation_file.clone(),
-        })?;
-        let spec_file = self.make_spec_path("pod", hash);
-        let spec_dir = spec_file.parent().ok_or_else(|| FileHasNoParent {
-            path: spec_file.clone(),
-        })?;
-
-        fs::remove_file(&annotation_file)?;
-        if !versions
-            .iter()
-            .any(|(list_version, list_hash)| list_version != version && list_hash == hash)
-        {
-            fs::remove_dir_all(spec_dir)?;
-        }
-        if !versions
-            .iter()
-            .any(|(list_version, _)| list_version != version)
-        {
-            fs::remove_dir_all(annotation_dir)?;
-        }
->>>>>>> 183e705f
 
     fn delete_pod(&self, name: &str, version: &str) -> Result<(), Box<dyn Error>> {
         self.delete_item::<Pod>(name, version)
@@ -148,17 +47,7 @@
         }
     }
 
-<<<<<<< HEAD
     fn make_dir_path<T>(&self, hash: &str) -> PathBuf {
-=======
-    pub fn make_annotation_path(
-        &self,
-        class: &str,
-        hash: &str,
-        name: &str,
-        version: &str,
-    ) -> PathBuf {
->>>>>>> 183e705f
         PathBuf::from(format!(
             "{}/{}/{}",
             self.directory.to_string_lossy(),
@@ -167,7 +56,6 @@
         ))
     }
 
-<<<<<<< HEAD
     fn make_path<T>(&self, hash: &str, file_name: &str) -> PathBuf {
         let mut path = self.make_dir_path::<T>(hash);
         path.push(file_name);
@@ -359,9 +247,6 @@
     }
 
     fn make_name_ver_index_path<T>(&self) -> PathBuf {
-=======
-    pub fn make_spec_path(&self, class: &str, hash: &str) -> PathBuf {
->>>>>>> 183e705f
         PathBuf::from(format!(
             "{}/{}/name-ver.idx",
             self.directory.to_string_lossy(),
@@ -369,7 +254,6 @@
         ))
     }
 
-<<<<<<< HEAD
     /// Search the index BTree and return hash for the item or error out
     fn search_name_ver_index<T>(
         &self,
@@ -413,67 +297,6 @@
             }
         } else {
             fs::write(path, content.as_ref())?;
-=======
-    fn parse_annotation_path(
-        path: &Path,
-    ) -> Result<
-        Map<
-            Paths,
-            impl FnMut(Result<PathBuf, GlobError>) -> Result<(String, (String, String)), Box<dyn Error>>,
-        >,
-        Box<dyn Error>,
-    > {
-        let paths = glob::glob(&path.to_string_lossy())?.map(|filepath| {
-            let re = Regex::new(
-                r"(?x)
-                ^.*
-                \/(?<name>[0-9a-zA-Z\-]+)
-                \/
-                    (?<hash>[0-9A-F]+)
-                    -
-                    (?<version>[0-9]+\.[0-9]+\.[0-9]+)
-                    \.yaml
-                $",
-            )?;
-            let filepath_string = String::from(filepath?.to_string_lossy());
-            let group = re.captures(&filepath_string).ok_or(NoRegexMatch {})?;
-            Ok((
-                group["name"].to_string(),
-                (group["hash"].to_string(), group["version"].to_string()),
-            ))
-        });
-
-        Ok(paths)
-    }
-
-    fn get_pod_version_map(&self, name: &str) -> Result<BTreeMap<String, String>, Box<dyn Error>> {
-        Self::parse_annotation_path(&self.make_annotation_path("pod", "*", name, "*"))?
-            .map(|metadata| -> Result<(String, String), Box<dyn Error>> {
-                let resolved_metadata = metadata?;
-                let hash = resolved_metadata.1 .0;
-                let version = resolved_metadata.1 .1;
-                Ok((version, hash))
-            })
-            .collect::<Result<BTreeMap<String, String>, _>>()
-    }
-
-    fn save_file(file: &Path, content: &str, fail_if_exists: bool) -> Result<(), Box<dyn Error>> {
-        fs::create_dir_all(file.parent().ok_or_else(|| FileHasNoParent {
-            path: file.to_path_buf(),
-        })?)?;
-        let file_exists = file.exists();
-        if file_exists && fail_if_exists {
-            return Err(Box::new(FileExists {
-                path: file.to_path_buf(),
-            }));
-        } else if file_exists {
-            println!(
-                "Skip saving `{}` since it is already stored.",
-                file.to_string_lossy().bright_cyan(),
-            );
-        } else {
-            fs::write(file, content)?;
->>>>>>> 183e705f
         }
         Ok(())
     }
