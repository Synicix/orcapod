#![expect(clippy::expect_used, reason = "Expect OK in tests.")]
#![expect(clippy::panic_in_result_fn, reason = "Panics OK in tests.")]

pub mod fixture;
use fixture::{add_storage, pod_style, store_test, TestSetup};
use orcapod::{
    error::Result,
    model::{Annotation, Pod},
    store::{filestore::LocalFileStore, ModelID, ModelInfo, Store},
};
use std::{fmt::Debug, fs, path::Path};
use tempfile::tempdir;

<<<<<<< HEAD
#[test]
fn test_pod_with_file_store() -> Result<()> {
    test_item_store_with_annotation(&ModelType::Pod)?;
    test_item_store_with_annotation(&ModelType::PodJob)
}

#[expect(clippy::too_many_lines, reason = "This will be cut down later")]
fn test_item_store_with_annotation(item_type: &ModelType) -> Result<()> {
    let store_directory = tempdir()?.path().to_string_lossy().to_string();
    {
        let item = get_test_item(item_type)?;
        let mut store = store_test(Some(&tempdir()?.path().to_string_lossy()))?; // new tests can just call store_test(None)?

        let annotation_file = store.make_annotation_path(&item);

        let spec_file = store.make_path(item_type, item.get_hash(), "spec.yaml");

        // Test save
        store.save_model(&item)?;
        assert!(
            spec_file.exists(),
            "Spec file could not be found after item creation"
        );
        assert_eq!(
            fs::read_to_string(&spec_file)?,
            item.to_yaml()?,
            "spec.yaml does not match item.to_yaml, something went wrong during the write"
        );
        assert!(
            annotation_file.exists(),
            "Cannot find annotation file after saving"
        );

        // Test load
        let loaded_item = store.load_model(
            item_type,
            &ModelID::NameVer(item.get_name().into(), item.get_version().into()),
        )?;

        assert!(
            loaded_item == item,
            "Loaded item does not match the item was saved"
        );

        let loaded_item_by_hash =
            store.load_model(item_type, &ModelID::Hash(item.get_hash().into()))?;

        assert!(
            loaded_item_by_hash.is_annotation_none(),
            "Annotation should be empty"
        );

        // Test list pod
        // Should only return a result of 1
        let items = store.list_model(item_type)?;
        assert!(items.len() == 1, "List item should be length of 1");
        assert!(
            items[0].name == item.get_name(),
            "Item name from list_model didn't match what was saved"
        );
        assert!(
            items[0].version == item.get_version(),
            "Item version from list_model didn't match what was saved"
        );
        assert!(
            items[0].hash == item.get_hash(),
            "Item hash from list_model didn't match what was saved"
        );

        // Add another pod with a new version
        let mut item_2 = item.clone();
        item_2.set_name("Second Item Test");

        store.save_model(&item_2)?;

        assert!(
            store.list_model(item_type)?.len() == 2,
            "List item should be length of 2"
        );

        // Test delete
        store.delete_model_annotation(item_type, item_2.get_name(), item_2.get_version())?;

        assert!(
            store.list_model(item_type)?.len() == 1,
            "List item should be length of 1"
        );

        // Delete the first pod
        store.delete_model(
            item_type,
            &ModelID::NameVer(item.get_name().into(), item.get_version().into()),
        )?;
=======
fn is_dir_empty(file: &Path, levels_up: usize) -> Option<bool> {
    Some(
        file.ancestors()
            .nth(levels_up)?
            .read_dir()
            .ok()?
            .next()
            .is_none(),
    )
}

fn basic_test<T: TestSetup + Debug>(model: T) -> Result<()>
where
    T::Target: PartialEq<T> + Debug,
{
    let store = store_test(None)?;
    let stored_model = add_storage(model, &store)?;
    let annotation = stored_model
        .model
        .get_annotation()
        .expect("Annotation missing from `pod_style`");
    assert_eq!(
        store.list_pod()?,
        vec![ModelInfo {
            name: annotation.name.clone(),
            version: annotation.version.clone(),
            hash: stored_model.model.get_hash().to_owned()
        }],
        "List didn't match."
    );
    let loaded_model = stored_model.model.load(&store)?;
    assert_eq!(
        loaded_model, stored_model.model,
        "Loaded model doesn't match."
    );
    Ok(())
}

#[test]
fn pod_basic() -> Result<()> {
    basic_test(pod_style()?)
}
>>>>>>> a6656ea1

#[test]
fn pod_files() -> Result<()> {
    let store_directory = String::from(tempdir()?.path().to_string_lossy());
    {
        let pod_style = pod_style()?;
        let store = store_test(Some(&store_directory))?;
        let annotation = pod_style
            .annotation
            .as_ref()
            .expect("Annotation missing from `pod_style`");
        let annotation_file = store.make_path::<Pod>(
            &pod_style.hash,
            &LocalFileStore::make_annotation_relpath(&annotation.name, &annotation.version),
        );
        let spec_file = store.make_path::<Pod>(&pod_style.hash, LocalFileStore::SPEC_RELPATH);
        {
            let _pod = add_storage(pod_style, &store)?;
            assert!(spec_file.exists(), "Spec file missing.");
            assert!(annotation_file.exists(), "Annotation file missing.");
        };
        assert!(!spec_file.exists(), "Spec file wasn't cleaned up.");
        assert!(
            !annotation_file.exists(),
            "Annotation file wasn't cleaned up."
        );
<<<<<<< HEAD

        // Delete the entire pod which should get rid of annotation
        store.delete_model(
            item_type,
            &ModelID::NameVer(item.get_name().into(), item.get_version().into()),
        )?;

        assert!(store.list_model(item_type)?.is_empty(), "List item should be empty after deleting the object itself regardless of how many annotations there are");

        // Test the hash version
        // Test the case with where delete wipes out all annotation
        store.save_model(&item)?;
        store.save_model(&item_2)?;

        assert!(
            store.list_model(item_type)?.len() == 2,
            "List item should be length of 2"
=======
        assert_eq!(
            is_dir_empty(&spec_file, 2),
            Some(true),
            "Model directory wasn't cleaned up."
>>>>>>> a6656ea1
        );
    };
    assert!(
        !fs::exists(&store_directory)?,
        "Store directory wasn't cleaned up."
    );
    Ok(())
}

<<<<<<< HEAD
        // Delete the entire pod which should get rid of annotation
        store.delete_model(item_type, &ModelID::Hash(item.get_hash().into()))?;
=======
#[test]
fn pod_list_empty() -> Result<()> {
    let store = store_test(None)?;
    assert_eq!(store.list_pod()?, vec![], "Pod list is not empty.");
    Ok(())
}
>>>>>>> a6656ea1

#[test]
fn pod_load_from_hash() -> Result<()> {
    let store = store_test(None)?;
    let mut stored_model = add_storage(pod_style()?, &store)?;
    stored_model.model.annotation = None;
    let loaded_pod = stored_model
        .store
        .load_pod(&ModelID::Hash(stored_model.model.hash.clone()))?;
    assert_eq!(
        loaded_pod, stored_model.model,
        "Loaded model from hash doesn't match."
    );
    Ok(())
}

#[test]
fn pod_annotation_delete() -> Result<()> {
    let store = store_test(None)?;
    let mut stored_model = add_storage(pod_style()?, &store)?;
    stored_model.model.annotation = Some(Annotation {
        name: "new-name".to_owned(),
        version: "0.5.0".to_owned(),
        description: String::new(),
    });
    store.save_pod(&stored_model.model)?;
    assert_eq!(
        store.list_pod()?,
        vec![
            ModelInfo {
                name: "new-name".to_owned(),
                version: "0.5.0".to_owned(),
                hash: "13d69656d396c272588dd875b2802faee1a56bd985e3c43c7db276a373bc9ddb".to_owned()
            },
            ModelInfo {
                name: "style-transfer".to_owned(),
                version: "0.67.0".to_owned(),
                hash: "13d69656d396c272588dd875b2802faee1a56bd985e3c43c7db276a373bc9ddb".to_owned()
            }
        ],
        "Pod list didn't return 2 expected entries."
    );
    store.delete_annotation::<Pod>("new-name", "0.5.0")?;
    assert_eq!(
        store.list_pod()?,
        vec![ModelInfo {
            name: "style-transfer".to_owned(),
            version: "0.67.0".to_owned(),
            hash: "13d69656d396c272588dd875b2802faee1a56bd985e3c43c7db276a373bc9ddb".to_owned()
        }],
        "Pod list didn't return 1 expected entry."
    );
    assert!(
        store
            .delete_annotation::<Pod>("style-transfer", "0.67.0")
            .expect_err("Unexpectedly succeeded.")
            .is_deleting_last_annotation(),
        "Returned a different OrcaError than one expected for deleting the last annotation."
    );
    Ok(())
}<|MERGE_RESOLUTION|>--- conflicted
+++ resolved
@@ -11,101 +11,6 @@
 use std::{fmt::Debug, fs, path::Path};
 use tempfile::tempdir;
 
-<<<<<<< HEAD
-#[test]
-fn test_pod_with_file_store() -> Result<()> {
-    test_item_store_with_annotation(&ModelType::Pod)?;
-    test_item_store_with_annotation(&ModelType::PodJob)
-}
-
-#[expect(clippy::too_many_lines, reason = "This will be cut down later")]
-fn test_item_store_with_annotation(item_type: &ModelType) -> Result<()> {
-    let store_directory = tempdir()?.path().to_string_lossy().to_string();
-    {
-        let item = get_test_item(item_type)?;
-        let mut store = store_test(Some(&tempdir()?.path().to_string_lossy()))?; // new tests can just call store_test(None)?
-
-        let annotation_file = store.make_annotation_path(&item);
-
-        let spec_file = store.make_path(item_type, item.get_hash(), "spec.yaml");
-
-        // Test save
-        store.save_model(&item)?;
-        assert!(
-            spec_file.exists(),
-            "Spec file could not be found after item creation"
-        );
-        assert_eq!(
-            fs::read_to_string(&spec_file)?,
-            item.to_yaml()?,
-            "spec.yaml does not match item.to_yaml, something went wrong during the write"
-        );
-        assert!(
-            annotation_file.exists(),
-            "Cannot find annotation file after saving"
-        );
-
-        // Test load
-        let loaded_item = store.load_model(
-            item_type,
-            &ModelID::NameVer(item.get_name().into(), item.get_version().into()),
-        )?;
-
-        assert!(
-            loaded_item == item,
-            "Loaded item does not match the item was saved"
-        );
-
-        let loaded_item_by_hash =
-            store.load_model(item_type, &ModelID::Hash(item.get_hash().into()))?;
-
-        assert!(
-            loaded_item_by_hash.is_annotation_none(),
-            "Annotation should be empty"
-        );
-
-        // Test list pod
-        // Should only return a result of 1
-        let items = store.list_model(item_type)?;
-        assert!(items.len() == 1, "List item should be length of 1");
-        assert!(
-            items[0].name == item.get_name(),
-            "Item name from list_model didn't match what was saved"
-        );
-        assert!(
-            items[0].version == item.get_version(),
-            "Item version from list_model didn't match what was saved"
-        );
-        assert!(
-            items[0].hash == item.get_hash(),
-            "Item hash from list_model didn't match what was saved"
-        );
-
-        // Add another pod with a new version
-        let mut item_2 = item.clone();
-        item_2.set_name("Second Item Test");
-
-        store.save_model(&item_2)?;
-
-        assert!(
-            store.list_model(item_type)?.len() == 2,
-            "List item should be length of 2"
-        );
-
-        // Test delete
-        store.delete_model_annotation(item_type, item_2.get_name(), item_2.get_version())?;
-
-        assert!(
-            store.list_model(item_type)?.len() == 1,
-            "List item should be length of 1"
-        );
-
-        // Delete the first pod
-        store.delete_model(
-            item_type,
-            &ModelID::NameVer(item.get_name().into(), item.get_version().into()),
-        )?;
-=======
 fn is_dir_empty(file: &Path, levels_up: usize) -> Option<bool> {
     Some(
         file.ancestors()
@@ -145,40 +50,114 @@
 }
 
 #[test]
-fn pod_basic() -> Result<()> {
-    basic_test(pod_style()?)
-}
->>>>>>> a6656ea1
+fn test_pod_with_file_store() -> Result<()> {
+    test_item_store_with_annotation(&ModelType::Pod)
+}
 
 #[test]
 fn pod_files() -> Result<()> {
     let store_directory = String::from(tempdir()?.path().to_string_lossy());
     {
-        let pod_style = pod_style()?;
-        let store = store_test(Some(&store_directory))?;
-        let annotation = pod_style
-            .annotation
-            .as_ref()
-            .expect("Annotation missing from `pod_style`");
-        let annotation_file = store.make_path::<Pod>(
-            &pod_style.hash,
-            &LocalFileStore::make_annotation_relpath(&annotation.name, &annotation.version),
-        );
-        let spec_file = store.make_path::<Pod>(&pod_style.hash, LocalFileStore::SPEC_RELPATH);
-        {
-            let _pod = add_storage(pod_style, &store)?;
-            assert!(spec_file.exists(), "Spec file missing.");
-            assert!(annotation_file.exists(), "Annotation file missing.");
-        };
-        assert!(!spec_file.exists(), "Spec file wasn't cleaned up.");
-        assert!(
-            !annotation_file.exists(),
-            "Annotation file wasn't cleaned up."
-        );
-<<<<<<< HEAD
+        let item = get_test_item(item_type)?;
+        let mut store = store_test(Some(&tempdir()?.path().to_string_lossy()))?; // new tests can just call store_test(None)?
+
+        let annotation_file = store.make_annotation_path(&item);
+
+        let spec_file = store.make_hash_rel_path(item_type, item.get_hash(), "spec.yaml");
+
+        // Test save
+        store.save_model(&item)?;
+        assert!(
+            spec_file.exists(),
+            "Spec file could not be found after item creation"
+        );
+        assert_eq!(
+            fs::read_to_string(&spec_file)?,
+            item.to_yaml()?,
+            "spec.yaml does not match item.to_yaml, something went wrong during the write"
+        );
+        assert!(
+            annotation_file.exists(),
+            "Cannot find annotation file after saving"
+        );
+
+        // Test load
+        let loaded_item = store.load_model(
+            item_type,
+            &ModelID::NameVer(item.get_name().into(), item.get_version().into()),
+        )?;
+
+        assert!(
+            loaded_item == item,
+            "Loaded item does not match the item was saved"
+        );
+
+        let loaded_item_by_hash =
+            store.load_model(item_type, &ModelID::Hash(item.get_hash().into()))?;
+
+        assert!(
+            loaded_item_by_hash.is_annotation_none(),
+            "Annotation should be empty"
+        );
+
+        // Test list pod
+        // Should only return a result of 1
+        let items = store.list_model(item_type)?;
+        assert!(items.len() == 1, "List item should be length of 1");
+        assert!(
+            items[0].name == item.get_name(),
+            "Item name from list_model didn't match what was saved"
+        );
+        assert!(
+            items[0].version == item.get_version(),
+            "Item version from list_model didn't match what was saved"
+        );
+        assert!(
+            items[0].hash == item.get_hash(),
+            "Item hash from list_model didn't match what was saved"
+        );
+
+        // Add another pod with a new version
+        let mut item_2 = item.clone();
+        item_2.set_name("Second Item Test");
+
+        store.save_model(&item_2)?;
+
+        assert!(
+            store.list_model(item_type)?.len() == 2,
+            "List item should be length of 2"
+        );
+
+        // Test delete
+        store.delete_item_annotation(item_type, item_2.get_name(), item_2.get_version())?;
+
+        assert!(
+            store.list_model(item_type)?.len() == 1,
+            "List item should be length of 1"
+        );
+
+        // Delete the first pod
+        store.delete_item(
+            item_type,
+            &ModelID::NameVer(item.get_name().into(), item.get_version().into()),
+        )?;
+
+        assert!(
+            store.list_model(item_type)?.is_empty(),
+            "List item should be empty"
+        );
+
+        // Test the case with where delete wipes out all annotation
+        store.save_model(&item)?;
+        store.save_model(&item_2)?;
+
+        assert!(
+            store.list_model(item_type)?.len() == 2,
+            "List item should be length of 2"
+        );
 
         // Delete the entire pod which should get rid of annotation
-        store.delete_model(
+        store.delete_item(
             item_type,
             &ModelID::NameVer(item.get_name().into(), item.get_version().into()),
         )?;
@@ -193,12 +172,25 @@
         assert!(
             store.list_model(item_type)?.len() == 2,
             "List item should be length of 2"
-=======
+        );
+
+        // Delete the entire pod which should get rid of annotation
+        store.delete_item(item_type, &ModelID::Hash(item.get_hash().into()))?;
+
+        assert!(store.list_model(item_type)?.is_empty(), "List item should be empty after deleting the object itself regardless of how many annotations there are");
+
+        assert!(
+            !spec_file.exists(),
+            "Spec was found when it should have been deleted"
+        );
+        assert!(
+            !annotation_file.exists(),
+            "Annotation file wasn't cleaned up."
+        );
         assert_eq!(
             is_dir_empty(&spec_file, 2),
             Some(true),
             "Model directory wasn't cleaned up."
->>>>>>> a6656ea1
         );
     };
     assert!(
@@ -208,17 +200,12 @@
     Ok(())
 }
 
-<<<<<<< HEAD
-        // Delete the entire pod which should get rid of annotation
-        store.delete_model(item_type, &ModelID::Hash(item.get_hash().into()))?;
-=======
 #[test]
 fn pod_list_empty() -> Result<()> {
     let store = store_test(None)?;
     assert_eq!(store.list_pod()?, vec![], "Pod list is not empty.");
     Ok(())
 }
->>>>>>> a6656ea1
 
 #[test]
 fn pod_load_from_hash() -> Result<()> {
