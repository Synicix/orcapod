#![expect(clippy::panic_in_result_fn, reason = "Panics OK in tests.")]

pub mod fixture;
<<<<<<< HEAD
use fixture::get_test_pod;
=======
use fixture::{pod_style, Result};
>>>>>>> 0be48030
use indoc::indoc;
use orcapod::model::{to_yaml, Pod};

#[test]
fn verify_hash() -> Result<()> {
    assert_eq!(
        get_test_pod()?.hash,
        "13d69656d396c272588dd875b2802faee1a56bd985e3c43c7db276a373bc9ddb"
    );
    Ok(())
}

#[test]
fn verify_pod_to_yaml() -> Result<()> {
    assert_eq!(
        to_yaml::<Pod>(&get_test_pod()?)?,
        indoc! {"
            class: pod
            command: tail -f /dev/null
            image: zenmldocker/zenml-server:0.67.0
            input_stream_map:
              image:
                path: /input/image.png
                match_pattern: /input/image.png
              painting:
                path: /input/painting.png
                match_pattern: /input/painting.png
            output_dir: /output
            output_stream_map:
              styled:
                path: ./styled.png
                match_pattern: ./styled.png
            recommended_cpus: 0.25
            recommended_memory: 2147483648
            required_gpu: null
            source_commit_url: https://github.com/zenml-io/zenml/tree/0.67.0
        "}
    );
    Ok(())
}<|MERGE_RESOLUTION|>--- conflicted
+++ resolved
@@ -1,11 +1,7 @@
 #![expect(clippy::panic_in_result_fn, reason = "Panics OK in tests.")]
 
 pub mod fixture;
-<<<<<<< HEAD
 use fixture::get_test_pod;
-=======
-use fixture::{pod_style, Result};
->>>>>>> 0be48030
 use indoc::indoc;
 use orcapod::model::{to_yaml, Pod};
 
