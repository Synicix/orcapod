--- conflicted
+++ resolved
@@ -33,12 +33,8 @@
 colored = "2.1.0"
 merkle_hash = "3.7.0"
 image = "0.25.5"
-<<<<<<< HEAD
 anyhow = "1.0.93"
 hashes = "0.1.9"
-=======
-
->>>>>>> 90078b5a
 
 [dev-dependencies]
 tempfile = "3.13.0"
