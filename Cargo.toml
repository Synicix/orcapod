--- conflicted
+++ resolved
@@ -30,10 +30,8 @@
 glob = "0.3.1"
 regex = "1.11.0"
 colored = "2.1.0"
-<<<<<<< HEAD
 bincode = "1.3.3"
 fs4 = "0.10.0"
-=======
 
 [dev-dependencies]
 tempfile = "3.13.0"
@@ -102,5 +100,4 @@
 # temporary
 missing_errors_doc = { level = "allow", priority = 127 }        # remove once we have docs
 single_call_fn = { level = "allow", priority = 127 }            # remove once other models are in
-tests_outside_test_module = { level = "allow", priority = 127 } # for now due to false-positive for integration tests: https://github.com/rust-lang/rust-clippy/pull/13038
->>>>>>> 183e705f
+tests_outside_test_module = { level = "allow", priority = 127 } # for now due to false-positive for integration tests: https://github.com/rust-lang/rust-clippy/pull/13038